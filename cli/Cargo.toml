[package]
name = "portable-network-archive"
version = "0.0.0-alpha.0"
edition = "2021"
# See more keys and their definitions at https://doc.rust-lang.org/cargo/reference/manifest.html

[dependencies]
clap = { version = "4.1.8", features = ["derive"] }
glob = "0.3.1"
<<<<<<< HEAD
libpna = { version = "0.0.0-alpha.0", path = "../lib" }
rayon = "1.6.1"
=======
libpna = { version = "0.0.0", path = "../lib" }
rayon = "1.7.0"
>>>>>>> 589e2505
rpassword = "7.2.0"

[[bin]]
name = "pna"
path = "src/main.rs"<|MERGE_RESOLUTION|>--- conflicted
+++ resolved
@@ -7,13 +7,8 @@
 [dependencies]
 clap = { version = "4.1.8", features = ["derive"] }
 glob = "0.3.1"
-<<<<<<< HEAD
 libpna = { version = "0.0.0-alpha.0", path = "../lib" }
-rayon = "1.6.1"
-=======
-libpna = { version = "0.0.0", path = "../lib" }
 rayon = "1.7.0"
->>>>>>> 589e2505
 rpassword = "7.2.0"
 
 [[bin]]
