--- conflicted
+++ resolved
@@ -5,12 +5,8 @@
 # See more keys and their definitions at https://doc.rust-lang.org/cargo/reference/manifest.html
 
 [dependencies]
-<<<<<<< HEAD
-clap = { version = "4.1.7", features = ["derive"] }
+clap = { version = "4.1.8", features = ["derive"] }
 glob = "0.3.1"
-=======
-clap = { version = "4.1.8", features = ["derive"] }
->>>>>>> 306f1da7
 libpna = { version = "0.0.0", path = "../lib" }
 rayon = "1.6.1"
 rpassword = "7.2.0"
