--- conflicted
+++ resolved
@@ -342,238 +342,6 @@
     }
 }
 
-<<<<<<< HEAD
-=======
-#[cfg(any(target_os = "linux", target_os = "freebsd", target_os = "macos"))]
-impl Into<Ace> for exacl::AclEntry {
-    fn into(self) -> Ace {
-        let mut flags = Flag::empty();
-        #[cfg(any(target_os = "linux", target_os = "freebsd"))]
-        if self.flags.contains(exacl::Flag::DEFAULT) {
-            flags.insert(Flag::DEFAULT);
-        }
-        #[cfg(any(target_os = "macos", target_os = "freebsd"))]
-        if self.flags.contains(exacl::Flag::FILE_INHERIT) {
-            flags.insert(Flag::FILE_INHERIT);
-        }
-        #[cfg(any(target_os = "macos", target_os = "freebsd"))]
-        if self.flags.contains(exacl::Flag::DIRECTORY_INHERIT) {
-            flags.insert(Flag::DIRECTORY_INHERIT);
-        }
-        #[cfg(any(target_os = "macos", target_os = "freebsd"))]
-        if self.flags.contains(exacl::Flag::ONLY_INHERIT) {
-            flags.insert(Flag::ONLY_INHERIT);
-        }
-        #[cfg(any(target_os = "macos", target_os = "freebsd"))]
-        if self.flags.contains(exacl::Flag::LIMIT_INHERIT) {
-            flags.insert(Flag::LIMIT_INHERIT);
-        }
-        #[cfg(any(target_os = "macos", target_os = "freebsd"))]
-        if self.flags.contains(exacl::Flag::INHERITED) {
-            flags.insert(Flag::INHERITED);
-        }
-        let mut permission = Permission::empty();
-        if self.perms.contains(exacl::Perm::READ) {
-            permission.insert(Permission::READ);
-        }
-        if self.perms.contains(exacl::Perm::WRITE) {
-            permission.insert(Permission::WRITE);
-        }
-        if self.perms.contains(exacl::Perm::EXECUTE) {
-            permission.insert(Permission::EXECUTE);
-        }
-        #[cfg(any(target_os = "macos", target_os = "freebsd"))]
-        if self.perms.contains(exacl::Perm::DELETE) {
-            permission.insert(Permission::DELETE);
-        }
-        #[cfg(any(target_os = "macos", target_os = "freebsd"))]
-        if self.perms.contains(exacl::Perm::APPEND) {
-            permission.insert(Permission::APPEND);
-        }
-        #[cfg(any(target_os = "macos", target_os = "freebsd"))]
-        if self.perms.contains(exacl::Perm::DELETE_CHILD) {
-            permission.insert(Permission::DELETE_CHILD);
-        }
-        #[cfg(any(target_os = "macos", target_os = "freebsd"))]
-        if self.perms.contains(exacl::Perm::READATTR) {
-            permission.insert(Permission::READATTR);
-        }
-        #[cfg(any(target_os = "macos", target_os = "freebsd"))]
-        if self.perms.contains(exacl::Perm::WRITEATTR) {
-            permission.insert(Permission::WRITEATTR);
-        }
-        #[cfg(any(target_os = "macos", target_os = "freebsd"))]
-        if self.perms.contains(exacl::Perm::READEXTATTR) {
-            permission.insert(Permission::READEXTATTR);
-        }
-        #[cfg(any(target_os = "macos", target_os = "freebsd"))]
-        if self.perms.contains(exacl::Perm::WRITEEXTATTR) {
-            permission.insert(Permission::WRITEEXTATTR);
-        }
-        #[cfg(any(target_os = "macos", target_os = "freebsd"))]
-        if self.perms.contains(exacl::Perm::READSECURITY) {
-            permission.insert(Permission::READSECURITY);
-        }
-        #[cfg(any(target_os = "macos", target_os = "freebsd"))]
-        if self.perms.contains(exacl::Perm::WRITESECURITY) {
-            permission.insert(Permission::WRITESECURITY);
-        }
-        #[cfg(any(target_os = "macos", target_os = "freebsd"))]
-        if self.perms.contains(exacl::Perm::CHOWN) {
-            permission.insert(Permission::CHOWN);
-        }
-        #[cfg(any(target_os = "macos", target_os = "freebsd"))]
-        if self.perms.contains(exacl::Perm::SYNC) {
-            permission.insert(Permission::SYNC);
-        }
-        #[cfg(any(target_os = "freebsd"))]
-        if self.perms.contains(exacl::Perm::READ_DATA) {
-            permission.insert(Permission::READ_DATA);
-        }
-        #[cfg(any(target_os = "freebsd"))]
-        if self.perms.contains(exacl::Perm::WRITE_DATA) {
-            permission.insert(Permission::WRITE_DATA);
-        }
-
-        Ace {
-            platform: AcePlatform::CURRENT,
-            flags,
-            owner_type: match self.kind {
-                exacl::AclEntryKind::User if self.name.is_empty() => OwnerType::Owner,
-                exacl::AclEntryKind::User => OwnerType::User(Identifier(self.name)),
-                exacl::AclEntryKind::Group if self.name.is_empty() => OwnerType::OwnerGroup,
-                exacl::AclEntryKind::Group => OwnerType::Group(Identifier(self.name)),
-                #[cfg(any(target_os = "linux", target_os = "freebsd"))]
-                exacl::AclEntryKind::Mask => OwnerType::Mask,
-                #[cfg(any(target_os = "linux", target_os = "freebsd"))]
-                exacl::AclEntryKind::Other => OwnerType::Other,
-                #[cfg(target_os = "freebsd")]
-                exacl::AclEntryKind::Everyone => OwnerType::Other,
-                exacl::AclEntryKind::Unknown => panic!("Unknown acl owner"),
-            },
-            allow: self.allow,
-            permission,
-        }
-    }
-}
-
-#[cfg(any(target_os = "linux", target_os = "freebsd", target_os = "macos"))]
-impl Into<exacl::AclEntry> for Ace {
-    fn into(self) -> exacl::AclEntry {
-        let slf = ace_convert_platform(self, AcePlatform::CURRENT);
-        let (kind, name) = match slf.owner_type {
-            OwnerType::Owner => (exacl::AclEntryKind::User, String::new()),
-            OwnerType::User(u) => (exacl::AclEntryKind::User, u.0),
-            OwnerType::OwnerGroup => (exacl::AclEntryKind::Group, String::new()),
-            OwnerType::Group(u) => (exacl::AclEntryKind::Group, u.0),
-            #[cfg(not(any(target_os = "linux", target_os = "freebsd")))]
-            OwnerType::Mask => (exacl::AclEntryKind::Unknown, String::new()),
-            #[cfg(any(target_os = "linux", target_os = "freebsd"))]
-            OwnerType::Mask => (exacl::AclEntryKind::Mask, String::new()),
-            #[cfg(not(any(target_os = "linux", target_os = "freebsd")))]
-            OwnerType::Other => (exacl::AclEntryKind::Unknown, String::new()),
-            #[cfg(any(target_os = "linux", target_os = "freebsd"))]
-            OwnerType::Other => (exacl::AclEntryKind::Other, String::new()),
-        };
-        let mut perms = exacl::Perm::empty();
-        if slf.permission.contains(Permission::READ) {
-            perms.insert(exacl::Perm::READ);
-        }
-        if slf.permission.contains(Permission::WRITE) {
-            perms.insert(exacl::Perm::WRITE);
-        }
-        if slf.permission.contains(Permission::EXECUTE) {
-            perms.insert(exacl::Perm::EXECUTE);
-        }
-        #[cfg(any(target_os = "macos", target_os = "freebsd"))]
-        if slf.permission.contains(Permission::DELETE) {
-            perms.insert(exacl::Perm::DELETE);
-        }
-        #[cfg(any(target_os = "macos", target_os = "freebsd"))]
-        if slf.permission.contains(Permission::APPEND) {
-            perms.insert(exacl::Perm::APPEND);
-        }
-        #[cfg(any(target_os = "macos", target_os = "freebsd"))]
-        if slf.permission.contains(Permission::DELETE_CHILD) {
-            perms.insert(exacl::Perm::DELETE_CHILD);
-        }
-        #[cfg(any(target_os = "macos", target_os = "freebsd"))]
-        if slf.permission.contains(Permission::READATTR) {
-            perms.insert(exacl::Perm::READATTR);
-        }
-        #[cfg(any(target_os = "macos", target_os = "freebsd"))]
-        if slf.permission.contains(Permission::WRITEATTR) {
-            perms.insert(exacl::Perm::WRITEATTR);
-        }
-        #[cfg(any(target_os = "macos", target_os = "freebsd"))]
-        if slf.permission.contains(Permission::READEXTATTR) {
-            perms.insert(exacl::Perm::READEXTATTR);
-        }
-        #[cfg(any(target_os = "macos", target_os = "freebsd"))]
-        if slf.permission.contains(Permission::WRITEEXTATTR) {
-            perms.insert(exacl::Perm::WRITEEXTATTR);
-        }
-        #[cfg(any(target_os = "macos", target_os = "freebsd"))]
-        if slf.permission.contains(Permission::READSECURITY) {
-            perms.insert(exacl::Perm::READSECURITY);
-        }
-        #[cfg(any(target_os = "macos", target_os = "freebsd"))]
-        if slf.permission.contains(Permission::WRITESECURITY) {
-            perms.insert(exacl::Perm::WRITESECURITY);
-        }
-        #[cfg(any(target_os = "macos", target_os = "freebsd"))]
-        if slf.permission.contains(Permission::CHOWN) {
-            perms.insert(exacl::Perm::CHOWN);
-        }
-        #[cfg(any(target_os = "macos", target_os = "freebsd"))]
-        if slf.permission.contains(Permission::SYNC) {
-            perms.insert(exacl::Perm::SYNC);
-        }
-        #[cfg(any(target_os = "freebsd"))]
-        if slf.permission.contains(Permission::READ_DATA) {
-            perms.insert(exacl::Perm::READ_DATA);
-        }
-        #[cfg(any(target_os = "freebsd"))]
-        if slf.permission.contains(Permission::WRITE_DATA) {
-            perms.insert(exacl::Perm::WRITE_DATA);
-        }
-
-        let mut flags = exacl::Flag::empty();
-        #[cfg(any(target_os = "linux", target_os = "freebsd"))]
-        if slf.flags.contains(Flag::DEFAULT) {
-            flags.insert(exacl::Flag::DEFAULT);
-        }
-        #[cfg(any(target_os = "macos", target_os = "freebsd"))]
-        if slf.flags.contains(Flag::FILE_INHERIT) {
-            flags.insert(exacl::Flag::FILE_INHERIT);
-        }
-        #[cfg(any(target_os = "macos", target_os = "freebsd"))]
-        if slf.flags.contains(Flag::DIRECTORY_INHERIT) {
-            flags.insert(exacl::Flag::DIRECTORY_INHERIT);
-        }
-        #[cfg(any(target_os = "macos", target_os = "freebsd"))]
-        if slf.flags.contains(Flag::LIMIT_INHERIT) {
-            flags.insert(exacl::Flag::LIMIT_INHERIT);
-        }
-        #[cfg(any(target_os = "macos", target_os = "freebsd"))]
-        if slf.flags.contains(Flag::ONLY_INHERIT) {
-            flags.insert(exacl::Flag::ONLY_INHERIT);
-        }
-        #[cfg(any(target_os = "macos", target_os = "freebsd"))]
-        if slf.flags.contains(Flag::INHERITED) {
-            flags.insert(exacl::Flag::INHERITED);
-        }
-        exacl::AclEntry {
-            kind,
-            name,
-            perms,
-            flags,
-            allow: slf.allow,
-        }
-    }
-}
-
->>>>>>> 2eeb9d5b
 pub fn ace_convert_platform(src: Ace, to: AcePlatform) -> Ace {
     match &to {
         AcePlatform::General | AcePlatform::Unknown(_) => ace_to_generic(src),
