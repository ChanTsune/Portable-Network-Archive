use crate::{
    cli::{CipherAlgorithmArgs, CompressionAlgorithmArgs, HashAlgorithmArgs},
    utils::{
        self,
        env::temp_dir_or_else,
        re::{
            bsd::{SubstitutionRule, SubstitutionRules},
            gnu::{TransformRule, TransformRules},
        },
        GlobPatterns, PathPartExt,
    },
};
use normalize_path::*;
use pna::{
    prelude::*, Archive, EntryBuilder, EntryName, EntryPart, EntryReference, NormalEntry,
    ReadEntry, SolidEntryBuilder, WriteOptions, MIN_CHUNK_BYTES_SIZE, PNA_HEADER,
};
use std::{
    fs,
    io::{self, prelude::*},
    path::{Path, PathBuf},
    time::UNIX_EPOCH,
};

#[derive(Copy, Clone, Debug, Eq, PartialEq, Ord, PartialOrd, Hash)]
pub(crate) struct KeepOptions {
    pub(crate) keep_timestamp: bool,
    pub(crate) keep_permission: bool,
    pub(crate) keep_xattr: bool,
    pub(crate) keep_acl: bool,
}

#[derive(Clone, Debug, Eq, PartialEq, Ord, PartialOrd, Hash)]
pub(crate) struct OwnerOptions {
    pub(crate) uname: Option<String>,
    pub(crate) gname: Option<String>,
    pub(crate) uid: Option<u32>,
    pub(crate) gid: Option<u32>,
}

impl OwnerOptions {
    #[inline]
    pub(crate) fn new(
        uname: Option<String>,
        gname: Option<String>,
        uid: Option<u32>,
        gid: Option<u32>,
        numeric_owner: bool,
    ) -> Self {
        Self {
            uname: if numeric_owner {
                Some(String::new())
            } else {
                uname
            },
            gname: if numeric_owner {
                Some(String::new())
            } else {
                gname
            },
            uid,
            gid,
        }
    }
}

#[derive(Clone, Debug, Eq, PartialEq, Ord, PartialOrd, Hash)]
pub(crate) struct CreateOptions {
    pub(crate) option: WriteOptions,
    pub(crate) keep_options: KeepOptions,
    pub(crate) owner_options: OwnerOptions,
    pub(crate) follow_links: bool,
}

#[derive(Clone, Debug)]
pub(crate) enum PathTransformers {
    BsdSubstitutions(SubstitutionRules),
    GnuTransforms(TransformRules),
}

impl PathTransformers {
    pub(crate) fn new(
        substitutions: Option<Vec<SubstitutionRule>>,
        transforms: Option<Vec<TransformRule>>,
    ) -> Option<Self> {
        if let Some(s) = substitutions {
            Some(Self::BsdSubstitutions(SubstitutionRules::new(s)))
        } else {
            transforms.map(|t| Self::GnuTransforms(TransformRules::new(t)))
        }
    }
    #[inline]
    pub(crate) fn apply(
        &self,
        input: impl Into<String>,
        is_symlink: bool,
        is_hardlink: bool,
    ) -> String {
        match self {
            Self::BsdSubstitutions(s) => s.apply(input, is_symlink, is_hardlink),
            Self::GnuTransforms(t) => t.apply(input, is_symlink, is_hardlink),
        }
    }
}

pub(crate) fn collect_items(
    files: impl IntoIterator<Item = impl AsRef<Path>>,
    recursive: bool,
    keep_dir: bool,
    gitignore: bool,
    follow_links: bool,
    exclude: impl IntoIterator<Item = impl AsRef<Path>>,
) -> io::Result<Vec<PathBuf>> {
    let mut files = files.into_iter();
    let exclude = GlobPatterns::new(
        exclude
            .into_iter()
            .map(|path| path.as_ref().normalize().to_string_lossy().into_owned()),
    )
    .map_err(io::Error::other)?;
    if let Some(p) = files.next() {
        let mut builder = ignore::WalkBuilder::new(p);
        for p in files {
            builder.add(p);
        }
        builder.filter_entry(move |e| !exclude.matches_any(e.path()));
        builder
            .max_depth(if recursive { None } else { Some(0) })
            .hidden(false)
            .ignore(false)
            .git_ignore(gitignore)
            .git_exclude(false)
            .git_global(false)
            .parents(false)
            .follow_links(follow_links)
            .ignore_case_insensitive(false);
        let walker = builder.build();
        walker
            .filter_map(|path| match path {
                Ok(path) => {
                    let path = path.into_path();
                    (keep_dir || path.is_file()).then_some(Ok(path))
                }
                Err(e) => Some(Err(e)),
            })
            .collect::<Result<Vec<_>, _>>()
            .map_err(io::Error::other)
    } else {
        Ok(Vec::new())
    }
}

pub(crate) fn collect_split_archives(first: impl AsRef<Path>) -> io::Result<Vec<fs::File>> {
    let mut archives = Vec::new();
    let mut n = 1;
    let mut target_archive = PathBuf::from(first.as_ref());
    while fs::exists(&target_archive)? {
        archives.push(fs::File::open(&target_archive)?);
        n += 1;
        target_archive = target_archive.with_part(n).expect("");
    }
    Ok(archives)
}

pub(crate) fn create_entry(
    path: &Path,
    CreateOptions {
        option,
        keep_options,
        owner_options,
        follow_links,
    }: &CreateOptions,
    substitutions: &Option<PathTransformers>,
) -> io::Result<NormalEntry> {
    let entry_name = if let Some(substitutions) = substitutions {
        EntryName::from(substitutions.apply(path.to_string_lossy(), false, false))
    } else {
        EntryName::from_lossy(path)
    };
    if !follow_links && path.is_symlink() {
        let source = fs::read_link(path)?;
        let reference = if let Some(substitutions) = substitutions {
            EntryReference::from(substitutions.apply(path.to_string_lossy(), true, false))
        } else {
            EntryReference::from_lossy(source)
        };
        let entry = EntryBuilder::new_symbolic_link(entry_name, reference)?;
        return apply_metadata(
            entry,
            path,
            keep_options,
            owner_options,
            fs::symlink_metadata,
        )?
        .build();
    } else if path.is_file() {
        let mut entry = EntryBuilder::new_file(entry_name, option)?;
        #[cfg(feature = "memmap")]
        {
            const FILE_SIZE_THRESHOLD: u64 = 50 * 1024 * 1024;
            let meta = fs::metadata(path)?;
            if FILE_SIZE_THRESHOLD < meta.len() {
                let file = utils::mmap::Mmap::open(path)?;
                entry.write_all(&file[..])?;
            } else {
                entry.write_all(&fs::read(path)?)?;
            }
        }
        #[cfg(not(feature = "memmap"))]
        {
            entry.write_all(&fs::read(path)?)?;
        }
        return apply_metadata(entry, path, keep_options, owner_options, fs::metadata)?.build();
    } else if path.is_dir() {
        let entry = EntryBuilder::new_dir(entry_name);
        return apply_metadata(entry, path, keep_options, owner_options, fs::metadata)?.build();
    }
    Err(io::Error::new(
        io::ErrorKind::Unsupported,
        "Currently not a regular file is not supported.",
    ))
}

pub(crate) fn entry_option(
    compression: CompressionAlgorithmArgs,
    cipher: CipherAlgorithmArgs,
    hash: HashAlgorithmArgs,
    password: Option<&str>,
) -> WriteOptions {
    let (algorithm, level) = compression.algorithm();
    let mut option_builder = WriteOptions::builder();
    option_builder
        .compression(algorithm)
        .compression_level(level.unwrap_or_default())
        .encryption(if password.is_some() {
            cipher.algorithm()
        } else {
            pna::Encryption::No
        })
        .cipher_mode(cipher.mode())
        .hash_algorithm(hash.algorithm())
        .password(password);
    option_builder.build()
}

#[cfg_attr(target_os = "wasi", allow(unused_variables))]
pub(crate) fn apply_metadata<'p>(
    mut entry: EntryBuilder,
    path: &'p Path,
    keep_options: &KeepOptions,
    owner_options: &OwnerOptions,
    metadata: impl Fn(&'p Path) -> io::Result<fs::Metadata>,
) -> io::Result<EntryBuilder> {
    if keep_options.keep_timestamp || keep_options.keep_permission {
        let meta = metadata(path)?;
        if keep_options.keep_timestamp {
            if let Ok(c) = meta.created() {
                if let Ok(created_since_unix_epoch) = c.duration_since(UNIX_EPOCH) {
                    entry.created(created_since_unix_epoch);
                }
            }
            if let Ok(m) = meta.modified() {
                if let Ok(modified_since_unix_epoch) = m.duration_since(UNIX_EPOCH) {
                    entry.modified(modified_since_unix_epoch);
                }
            }
            if let Ok(a) = meta.accessed() {
                if let Ok(accessed_since_unix_epoch) = a.duration_since(UNIX_EPOCH) {
                    entry.accessed(accessed_since_unix_epoch);
                }
            }
        }
        #[cfg(unix)]
        if keep_options.keep_permission {
            use crate::utils::fs::{Group, User};
            use std::os::unix::fs::{MetadataExt, PermissionsExt};

            let mode = meta.permissions().mode() as u16;
            let uid = owner_options.uid.unwrap_or(meta.uid());
            let gid = owner_options.gid.unwrap_or(meta.gid());
            entry.permission(pna::Permission::new(
                uid.into(),
                match owner_options.uname.as_deref() {
                    None => User::from_uid(uid.into())?
                        .name()
                        .unwrap_or_default()
                        .into(),
                    Some(uname) => uname.into(),
                },
                gid.into(),
                match owner_options.gname.as_deref() {
                    None => Group::from_gid(gid.into())?
                        .name()
                        .unwrap_or_default()
                        .into(),
                    Some(gname) => gname.into(),
                },
                mode,
            ));
        }
        #[cfg(windows)]
        if keep_options.keep_permission {
            use crate::utils::os::windows::{fs::stat, security::SecurityDescriptor};

            let sd = SecurityDescriptor::try_from(path)?;
            let stat = stat(sd.path.as_ptr() as _)?;
            let mode = stat.st_mode;
            let user = sd.owner_sid()?;
            let group = sd.group_sid()?;
            entry.permission(pna::Permission::new(
                u64::MAX,
                owner_options.uname.clone().unwrap_or(user.name),
                u64::MAX,
                owner_options.gname.clone().unwrap_or(group.name),
                mode,
            ));
        }
    }
    #[cfg(feature = "acl")]
    {
        #[cfg(any(
            target_os = "linux",
            target_os = "freebsd",
            target_os = "macos",
            windows
        ))]
        if keep_options.keep_acl {
            use crate::chunk;
            use pna::RawChunk;
            let acl = utils::acl::get_facl(path)?;
            entry.add_extra_chunk(RawChunk::from_data(chunk::faCl, acl.platform.to_bytes()));
            for ace in acl.entries {
                entry.add_extra_chunk(RawChunk::from_data(chunk::faCe, ace.to_bytes()));
            }
        }
        #[cfg(not(any(
            target_os = "linux",
            target_os = "freebsd",
            target_os = "macos",
            windows
        )))]
        if keep_options.keep_acl {
            log::warn!("Currently acl is not supported on this platform.");
        }
    }
    #[cfg(not(feature = "acl"))]
    if keep_options.keep_acl {
        log::warn!("Please enable `acl` feature and rebuild and install pna.");
    }
    #[cfg(unix)]
    if keep_options.keep_xattr {
        for attr in utils::os::unix::fs::xattrs::get_xattrs(path)? {
            entry.add_xattr(attr);
        }
    }
    #[cfg(not(unix))]
    if keep_options.keep_xattr {
        log::warn!("Currently extended attribute is not supported on this platform.");
    }
    Ok(entry)
}

pub(crate) fn split_to_parts(
    mut entry_part: EntryPart<&[u8]>,
    first: usize,
    max: usize,
) -> io::Result<Vec<EntryPart<&[u8]>>> {
    let mut parts = vec![];
    let mut split_size = first;
    loop {
        match entry_part.try_split(split_size) {
            Ok((write_part, Some(remaining_part))) => {
                parts.push(write_part);
                entry_part = remaining_part;
                split_size = max;
            }
            Ok((write_part, None)) => {
                parts.push(write_part);
                break;
            }
            Err(_) => return Err(io::Error::new(
                io::ErrorKind::InvalidInput,
                format!("A chunk was detected that could not be divided into chunks smaller than the given size {}", max)
            ))
        }
    }
    Ok(parts)
}

pub(crate) trait TransformStrategy {
    fn transform<W, T, F>(
        archive: &mut Archive<W>,
        password: Option<&str>,
        read_entry: io::Result<ReadEntry<T>>,
        transformer: F,
    ) -> io::Result<()>
    where
        W: Write,
        T: AsRef<[u8]>,
        F: FnMut(io::Result<NormalEntry<T>>) -> io::Result<Option<NormalEntry<T>>>,
        NormalEntry<T>: From<NormalEntry>,
        NormalEntry<T>: Entry;
}

pub(crate) struct TransformStrategyUnSolid;

impl TransformStrategy for TransformStrategyUnSolid {
    fn transform<W, T, F>(
        archive: &mut Archive<W>,
        password: Option<&str>,
        read_entry: io::Result<ReadEntry<T>>,
        mut transformer: F,
    ) -> io::Result<()>
    where
        W: Write,
        T: AsRef<[u8]>,
        F: FnMut(io::Result<NormalEntry<T>>) -> io::Result<Option<NormalEntry<T>>>,
        NormalEntry<T>: From<NormalEntry>,
        NormalEntry<T>: Entry,
    {
        match read_entry? {
            ReadEntry::Solid(s) => {
                for n in s.entries(password)? {
                    if let Some(entry) = transformer(n.map(Into::into))? {
                        archive.add_entry(entry)?;
                    }
                }
                Ok(())
            }
            ReadEntry::Normal(n) => {
                if let Some(entry) = transformer(Ok(n))? {
                    archive.add_entry(entry)?;
                }
                Ok(())
            }
        }
    }
}

pub(crate) struct TransformStrategyKeepSolid;

impl TransformStrategy for TransformStrategyKeepSolid {
    fn transform<W, T, F>(
        archive: &mut Archive<W>,
        password: Option<&str>,
        read_entry: io::Result<ReadEntry<T>>,
        mut transformer: F,
    ) -> io::Result<()>
    where
        W: Write,
        T: AsRef<[u8]>,
        F: FnMut(io::Result<NormalEntry<T>>) -> io::Result<Option<NormalEntry<T>>>,
        NormalEntry<T>: From<NormalEntry>,
        NormalEntry<T>: Entry,
    {
        match read_entry? {
            ReadEntry::Solid(s) => {
                let header = s.header();
                let mut builder = SolidEntryBuilder::new(
                    WriteOptions::builder()
                        .compression(header.compression())
                        .encryption(header.encryption())
                        .cipher_mode(header.cipher_mode())
                        .password(password)
                        .build(),
                )?;
                for n in s.entries(password)? {
                    if let Some(entry) = transformer(n.map(Into::into))? {
                        builder.add_entry(entry)?;
                    }
                }
                archive.add_entry(builder.build()?)?;
                Ok(())
            }
            ReadEntry::Normal(n) => {
                if let Some(entry) = transformer(Ok(n))? {
                    archive.add_entry(entry)?;
                }
                Ok(())
            }
        }
    }
}

// TODO:
// pub(crate) struct TransformStrategyToSolid;

pub(crate) fn run_across_archive<R, F>(
    provider: impl IntoIterator<Item = R>,
    mut processor: F,
) -> io::Result<()>
where
    R: Read,
    F: FnMut(&mut Archive<R>) -> io::Result<()>,
{
    let mut iter = provider.into_iter();
    let mut archive = Archive::read_header(iter.next().expect(""))?;
    loop {
        processor(&mut archive)?;
        if archive.has_next_archive() {
            let next_reader = iter.next().ok_or_else(|| {
                io::Error::new(
                    io::ErrorKind::NotFound,
                    "Archive is split, but no subsequent archives are found",
                )
            })?;
            archive = archive.read_next_archive(next_reader)?;
        } else {
            break;
        }
    }
    Ok(())
}

pub(crate) fn run_process_archive<'p, Provider, F>(
    archive_provider: impl IntoIterator<Item = impl Read>,
    mut password_provider: Provider,
    mut processor: F,
) -> io::Result<()>
where
    Provider: FnMut() -> Option<&'p str>,
    F: FnMut(io::Result<NormalEntry>) -> io::Result<()>,
{
    let password = password_provider();
    run_read_entries(archive_provider, |entry| match entry? {
        ReadEntry::Solid(solid) => solid.entries(password)?.try_for_each(&mut processor),
        ReadEntry::Normal(regular) => processor(Ok(regular)),
    })
}

#[cfg(feature = "memmap")]
pub(crate) fn run_across_archive_mem<F>(archives: Vec<fs::File>, processor: F) -> io::Result<()>
where
    F: FnMut(&mut Archive<&[u8]>) -> io::Result<()>,
{
    fn inner<F>(
        idx: usize,
        provider: &[utils::mmap::Mmap],
        mut archive: Archive<&[u8]>,
        mut processor: F,
    ) -> io::Result<()>
    where
        F: FnMut(&mut Archive<&[u8]>) -> io::Result<()>,
    {
        processor(&mut archive)?;
        if archive.has_next_archive() {
            let file = provider.get(idx).ok_or_else(|| {
                io::Error::new(
                    io::ErrorKind::NotFound,
                    "Archive is split, but no subsequent archives are found",
                )
            })?;
            inner(
                idx + 1,
                provider,
                archive.read_next_archive_from_slice(&file[..])?,
                processor,
            )?;
        }
        Ok(())
    }
    let archives = archives
        .into_iter()
        .map(utils::mmap::Mmap::try_from)
        .collect::<io::Result<Vec<_>>>()?;
    let initial_file = &archives[0];
    let archive = Archive::read_header_from_slice(initial_file)?;
    inner(1, &archives, archive, processor)
}

#[cfg(feature = "memmap")]
pub(crate) fn run_read_entries_mem<F>(archives: Vec<fs::File>, mut processor: F) -> io::Result<()>
where
    F: FnMut(io::Result<ReadEntry<std::borrow::Cow<[u8]>>>) -> io::Result<()>,
{
    run_across_archive_mem(archives, |archive| {
        archive.entries_slice().try_for_each(&mut processor)
    })
}

#[cfg(feature = "memmap")]
pub(crate) fn run_entries<'p, Provider, F>(
    archives: Vec<fs::File>,
    mut password_provider: Provider,
    mut processor: F,
) -> io::Result<()>
where
    Provider: FnMut() -> Option<&'p str>,
    F: FnMut(io::Result<NormalEntry<std::borrow::Cow<[u8]>>>) -> io::Result<()>,
{
    let password = password_provider();
    run_read_entries_mem(archives, |entry| match entry? {
        ReadEntry::Solid(s) => s
            .entries(password)?
            .try_for_each(|r| processor(r.map(Into::into))),
        ReadEntry::Normal(r) => processor(Ok(r)),
    })
}

#[cfg(feature = "memmap")]
pub(crate) fn run_transform_entry<'p, O, Provider, F, Transform>(
    output_path: O,
    archives: Vec<fs::File>,
    mut password_provider: Provider,
    mut processor: F,
    _strategy: Transform,
) -> io::Result<()>
where
    O: AsRef<Path>,
    Provider: FnMut() -> Option<&'p str>,
    F: FnMut(
        io::Result<NormalEntry<std::borrow::Cow<[u8]>>>,
    ) -> io::Result<Option<NormalEntry<std::borrow::Cow<[u8]>>>>,
    Transform: TransformStrategy,
{
    let password = password_provider();
    let output_path = output_path.as_ref();
<<<<<<< HEAD
    let random = rand::random::<u64>();
    let temp_dir_path = temp_dir().unwrap_or_else(|| {
        output_path
            .parent()
            .map(PathBuf::from)
            .unwrap_or_else(|| PathBuf::from("."))
    });
=======
    let random = rand::random::<usize>();
    let temp_dir_path = temp_dir_or_else(|| output_path.parent().unwrap_or_else(|| ".".as_ref()));
>>>>>>> fd9fce7d
    fs::create_dir_all(&temp_dir_path)?;
    let temp_path = temp_dir_path.join(format!("{}.pna.tmp", random));
    let outfile = fs::File::create(&temp_path)?;
    let mut out_archive = Archive::write_header(outfile)?;

    run_read_entries_mem(archives, |entry| {
        Transform::transform(&mut out_archive, password, entry, &mut processor)
    })?;

    out_archive.finalize()?;
    if let Some(parent) = output_path.parent() {
        fs::create_dir_all(parent)?;
    }
    utils::fs::mv(temp_path, output_path)?;
    Ok(())
}

pub(crate) fn run_read_entries<F>(
    archive_provider: impl IntoIterator<Item = impl Read>,
    mut processor: F,
) -> io::Result<()>
where
    F: FnMut(io::Result<ReadEntry>) -> io::Result<()>,
{
    run_across_archive(archive_provider, |archive| {
        archive.entries().try_for_each(&mut processor)
    })
}

#[cfg(not(feature = "memmap"))]
pub(crate) fn run_transform_entry<'p, O, Provider, F, Transform>(
    output_path: O,
    archives: impl IntoIterator<Item = impl Read>,
    mut password_provider: Provider,
    mut processor: F,
    _strategy: Transform,
) -> io::Result<()>
where
    O: AsRef<Path>,
    Provider: FnMut() -> Option<&'p str>,
    F: FnMut(io::Result<NormalEntry>) -> io::Result<Option<NormalEntry>>,
    Transform: TransformStrategy,
{
    let password = password_provider();
    let output_path = output_path.as_ref();
<<<<<<< HEAD
    let random = rand::random::<u64>();
    let temp_dir_path = temp_dir().unwrap_or_else(|| {
        output_path
            .parent()
            .map(PathBuf::from)
            .unwrap_or_else(|| PathBuf::from("."))
    });
=======
    let random = rand::random::<usize>();
    let temp_dir_path = temp_dir_or_else(|| output_path.parent().unwrap_or_else(|| ".".as_ref()));
>>>>>>> fd9fce7d
    fs::create_dir_all(&temp_dir_path)?;
    let temp_path = temp_dir_path.join(format!("{}.pna.tmp", random));
    let outfile = fs::File::create(&temp_path)?;
    let mut out_archive = Archive::write_header(outfile)?;

    run_read_entries(archives, |entry| {
        Transform::transform(&mut out_archive, password, entry, &mut processor)
    })?;

    out_archive.finalize()?;
    if let Some(parent) = output_path.parent() {
        fs::create_dir_all(parent)?;
    }
    utils::fs::mv(temp_path, output_path)?;
    Ok(())
}

#[cfg(not(feature = "memmap"))]
pub(crate) fn run_entries<'p, Provider, F>(
    archives: Vec<fs::File>,
    password_provider: Provider,
    processor: F,
) -> io::Result<()>
where
    Provider: FnMut() -> Option<&'p str>,
    F: FnMut(io::Result<NormalEntry>) -> io::Result<()>,
{
    run_process_archive(archives, password_provider, processor)
}

pub(crate) fn write_split_archive(
    archive: impl AsRef<Path>,
    entries: impl Iterator<Item = io::Result<impl Entry + Sized>>,
    max_file_size: usize,
    overwrite: bool,
) -> io::Result<()> {
    write_split_archive_path(
        archive,
        entries,
        |base, n| base.with_part(n).unwrap(),
        max_file_size,
        overwrite,
    )
}

pub(crate) fn write_split_archive_path<F, P>(
    archive: impl AsRef<Path>,
    entries: impl Iterator<Item = io::Result<impl Entry + Sized>>,
    mut get_part_path: F,
    max_file_size: usize,
    overwrite: bool,
) -> io::Result<()>
where
    F: FnMut(&Path, usize) -> P,
    P: AsRef<Path>,
{
    let archive = archive.as_ref();
    let first_item_path = get_part_path(archive, 1);
    let first_item_path = first_item_path.as_ref();
    let file = utils::fs::file_create(first_item_path, overwrite)?;
    write_split_archive_writer(
        file,
        entries,
        |n| utils::fs::file_create(get_part_path(archive, n), overwrite),
        max_file_size,
        |n| {
            if n == 1 {
                fs::rename(first_item_path, archive)?;
            };
            Ok(())
        },
    )
}

pub(crate) fn write_split_archive_writer<W, F, C>(
    initial_writer: W,
    entries: impl Iterator<Item = io::Result<impl Entry + Sized>>,
    mut get_next_writer: F,
    max_file_size: usize,
    mut on_complete: C,
) -> io::Result<()>
where
    W: Write,
    F: FnMut(usize) -> io::Result<W>,
    C: FnMut(usize) -> io::Result<()>,
{
    let mut part_num = 1;
    let mut writer = Archive::write_header(initial_writer)?;

    // NOTE: max_file_size - (PNA_HEADER + AHED + ANXT + AEND)
    let max_file_size = max_file_size - (PNA_HEADER.len() + MIN_CHUNK_BYTES_SIZE * 3 + 8);
    let mut written_entry_size = 0;
    for entry in entries {
        let p = EntryPart::from(entry?);
        let parts = split_to_parts(
            p.as_ref(),
            max_file_size - written_entry_size,
            max_file_size,
        )?;
        for part in parts {
            if written_entry_size + part.bytes_len() > max_file_size {
                part_num += 1;
                let file = get_next_writer(part_num)?;
                writer = writer.split_to_next_archive(file)?;
                written_entry_size = 0;
            }
            written_entry_size += writer.add_entry_part(part)?;
        }
    }
    writer.finalize()?;
    on_complete(part_num)?;
    Ok(())
}

#[cfg(test)]
mod tests {
    use super::*;
    use std::collections::HashSet;

    #[test]
    fn collect_items_only_file() {
        let source = [concat!(
            env!("CARGO_MANIFEST_DIR"),
            "/../resources/test/raw",
        )];
        let items = collect_items(source, false, false, false, false, Vec::<&str>::new()).unwrap();
        assert_eq!(
            items.into_iter().collect::<HashSet<_>>(),
            [].into_iter().collect::<HashSet<_>>()
        );
    }

    #[test]
    fn collect_items_keep_dir() {
        let source = [concat!(
            env!("CARGO_MANIFEST_DIR"),
            "/../resources/test/raw",
        )];
        let items = collect_items(source, false, true, false, false, Vec::<&str>::new()).unwrap();
        assert_eq!(
            items.into_iter().collect::<HashSet<_>>(),
            [concat!(
                env!("CARGO_MANIFEST_DIR"),
                "/../resources/test/raw",
            )]
            .into_iter()
            .map(Into::into)
            .collect::<HashSet<_>>()
        );
    }

    #[test]
    fn collect_items_recursive() {
        let source = [concat!(
            env!("CARGO_MANIFEST_DIR"),
            "/../resources/test/raw",
        )];
        let items = collect_items(source, true, false, false, false, Vec::<&str>::new()).unwrap();
        assert_eq!(
            items.into_iter().collect::<HashSet<_>>(),
            [
                concat!(
                    env!("CARGO_MANIFEST_DIR"),
                    "/../resources/test/raw/first/second/third/pna.txt"
                ),
                concat!(
                    env!("CARGO_MANIFEST_DIR"),
                    "/../resources/test/raw/images/icon.bmp"
                ),
                concat!(
                    env!("CARGO_MANIFEST_DIR"),
                    "/../resources/test/raw/images/icon.png"
                ),
                concat!(
                    env!("CARGO_MANIFEST_DIR"),
                    "/../resources/test/raw/images/icon.svg"
                ),
                concat!(
                    env!("CARGO_MANIFEST_DIR"),
                    "/../resources/test/raw/parent/child.txt"
                ),
                concat!(
                    env!("CARGO_MANIFEST_DIR"),
                    "/../resources/test/raw/pna/empty.pna"
                ),
                concat!(
                    env!("CARGO_MANIFEST_DIR"),
                    "/../resources/test/raw/pna/nest.pna"
                ),
                concat!(
                    env!("CARGO_MANIFEST_DIR"),
                    "/../resources/test/raw/empty.txt"
                ),
                concat!(
                    env!("CARGO_MANIFEST_DIR"),
                    "/../resources/test/raw/text.txt"
                ),
            ]
            .into_iter()
            .map(Into::into)
            .collect::<HashSet<_>>()
        );
    }
}<|MERGE_RESOLUTION|>--- conflicted
+++ resolved
@@ -615,18 +615,8 @@
 {
     let password = password_provider();
     let output_path = output_path.as_ref();
-<<<<<<< HEAD
     let random = rand::random::<u64>();
-    let temp_dir_path = temp_dir().unwrap_or_else(|| {
-        output_path
-            .parent()
-            .map(PathBuf::from)
-            .unwrap_or_else(|| PathBuf::from("."))
-    });
-=======
-    let random = rand::random::<usize>();
     let temp_dir_path = temp_dir_or_else(|| output_path.parent().unwrap_or_else(|| ".".as_ref()));
->>>>>>> fd9fce7d
     fs::create_dir_all(&temp_dir_path)?;
     let temp_path = temp_dir_path.join(format!("{}.pna.tmp", random));
     let outfile = fs::File::create(&temp_path)?;
@@ -672,18 +662,8 @@
 {
     let password = password_provider();
     let output_path = output_path.as_ref();
-<<<<<<< HEAD
     let random = rand::random::<u64>();
-    let temp_dir_path = temp_dir().unwrap_or_else(|| {
-        output_path
-            .parent()
-            .map(PathBuf::from)
-            .unwrap_or_else(|| PathBuf::from("."))
-    });
-=======
-    let random = rand::random::<usize>();
     let temp_dir_path = temp_dir_or_else(|| output_path.parent().unwrap_or_else(|| ".".as_ref()));
->>>>>>> fd9fce7d
     fs::create_dir_all(&temp_dir_path)?;
     let temp_path = temp_dir_path.join(format!("{}.pna.tmp", random));
     let outfile = fs::File::create(&temp_path)?;
