--- conflicted
+++ resolved
@@ -711,18 +711,7 @@
     Transform: TransformStrategy,
 {
     let password = password_provider();
-<<<<<<< HEAD
-    let output_path = output_path.as_ref();
-    let random = rand::random::<u64>();
-    let temp_dir_path = temp_dir_or_else(|| output_path.parent().unwrap_or_else(|| ".".as_ref()));
-    fs::create_dir_all(&temp_dir_path)?;
-    let temp_path = temp_dir_path.join(format!("{}.pna.tmp", random));
-    let outfile = fs::File::create(&temp_path)?;
-    let mut out_archive = Archive::write_header(outfile)?;
-
-=======
     let mut out_archive = Archive::write_header(writer)?;
->>>>>>> 3cc348dd
     run_read_entries_mem(archives, |entry| {
         Transform::transform(&mut out_archive, password, entry, &mut processor)
     })?;
@@ -757,18 +746,7 @@
     Transform: TransformStrategy,
 {
     let password = password_provider();
-<<<<<<< HEAD
-    let output_path = output_path.as_ref();
-    let random = rand::random::<u64>();
-    let temp_dir_path = temp_dir_or_else(|| output_path.parent().unwrap_or_else(|| ".".as_ref()));
-    fs::create_dir_all(&temp_dir_path)?;
-    let temp_path = temp_dir_path.join(format!("{}.pna.tmp", random));
-    let outfile = fs::File::create(&temp_path)?;
-    let mut out_archive = Archive::write_header(outfile)?;
-
-=======
     let mut out_archive = Archive::write_header(writer)?;
->>>>>>> 3cc348dd
     run_read_entries(archives, |entry| {
         Transform::transform(&mut out_archive, password, entry, &mut processor)
     })?;
