use super::{CipherMode, Options};
use libpna::{ArchiveWriter, Encoder};
use std::path::PathBuf;
use std::{
    fs::{self, File},
    io::{self, Write},
    path::Path,
};

pub(crate) fn create_archive<A: AsRef<Path>, F: AsRef<Path>>(
    archive: A,
    files: &[F],
    options: Options,
) -> io::Result<()> {
    let archive = archive.as_ref();
    if !options.overwrite && archive.exists() {
        return Err(io::Error::new(
            io::ErrorKind::AlreadyExists,
            format!("{} is alrady exists", archive.display()),
        ));
    }
    if !options.quiet {
        println!("Create an archive: {}", archive.display());
    }
    let mut target_items = vec![];
    for p in files {
        collect_items(&mut target_items, p.as_ref(), &options)?;
    }

    if let Some(parent) = archive.parent() {
        fs::create_dir_all(parent)?;
    }
    let file = File::create(archive)?;

    let encoder = Encoder::new();
    let mut writer = encoder.write_header(file)?;

    for file in target_items {
        let file = file.as_ref();
        write_internal(&mut writer, file, &options)?;
    }

    writer.finalize()?;

    if !options.quiet {
        println!("Successfully created an archive");
    }
    Ok(())
}

fn collect_items(result: &mut Vec<PathBuf>, path: &Path, options: &Options) -> io::Result<()> {
    if path.is_dir() {
        if options.recursive {
            for p in fs::read_dir(path)? {
                collect_items(result, &p?.path(), options)?;
            }
        }
    } else if path.is_file() {
        result.push(path.to_path_buf());
    }
    Ok(())
}

fn write_internal<W: Write>(
    writer: &mut ArchiveWriter<W>,
    path: &Path,
    options: &Options,
) -> io::Result<()> {
    if !options.quiet && options.verbose {
        println!("Adding: {}", path.display());
    }
<<<<<<< HEAD
    if path.is_file() {
        let mut item_option = libpna::Options::default();
=======
    if path.is_dir() {
        if options.recursive {
            for i in fs::read_dir(path)? {
                write_internal(writer, &i?.path(), ignore, options)?;
            }
        }
    } else if path.is_file() {
        let mut option_builder = libpna::WriteOptionBuilder::default();
>>>>>>> 25340df2
        if options.store {
            option_builder.compression(libpna::Compression::No);
        } else if let Some(lzma_level) = options.lzma {
            option_builder.compression(libpna::Compression::XZ);
            if let Some(level) = lzma_level {
                option_builder.compression_level(libpna::CompressionLevel::from(level));
            }
        } else if let Some(zstd_level) = options.zstd {
            option_builder.compression(libpna::Compression::ZStandard);
            if let Some(level) = zstd_level {
                option_builder.compression_level(libpna::CompressionLevel::from(level));
            }
        } else if let Some(deflate_level) = options.deflate {
            option_builder.compression(libpna::Compression::Deflate);
            if let Some(level) = deflate_level {
                option_builder.compression_level(libpna::CompressionLevel::from(level));
            }
        } else {
            option_builder.compression(libpna::Compression::ZStandard);
        }
        option_builder
            .encryption(if let Some(Some(_)) = &options.password {
                if options.aes.is_some() {
                    libpna::Encryption::Aes
                } else if options.camellia.is_some() {
                    libpna::Encryption::Camellia
                } else {
                    libpna::Encryption::Aes
                }
            } else {
                libpna::Encryption::No
            })
            .cipher_mode(
                match match (options.aes, options.camellia) {
                    (Some(mode), _) | (_, Some(mode)) => mode.unwrap_or_default(),
                    (None, None) => CipherMode::default(),
                } {
                    CipherMode::Cbc => libpna::CipherMode::CBC,
                    CipherMode::Ctr => libpna::CipherMode::CTR,
                },
            )
            .password(options.password.clone().flatten());
        writer.start_file_with_options(path.into(), option_builder.build())?;
        writer.write_all(&fs::read(path)?)?;
        writer.end_file()?;
    }
    Ok(())
}<|MERGE_RESOLUTION|>--- conflicted
+++ resolved
@@ -69,19 +69,8 @@
     if !options.quiet && options.verbose {
         println!("Adding: {}", path.display());
     }
-<<<<<<< HEAD
     if path.is_file() {
-        let mut item_option = libpna::Options::default();
-=======
-    if path.is_dir() {
-        if options.recursive {
-            for i in fs::read_dir(path)? {
-                write_internal(writer, &i?.path(), ignore, options)?;
-            }
-        }
-    } else if path.is_file() {
         let mut option_builder = libpna::WriteOptionBuilder::default();
->>>>>>> 25340df2
         if options.store {
             option_builder.compression(libpna::Compression::No);
         } else if let Some(lzma_level) = options.lzma {
