--- conflicted
+++ resolved
@@ -32,14 +32,9 @@
 zstd = { version = "0.13.2", default-features = false }
 
 [target.'cfg(target_family = "wasm")'.dependencies]
-<<<<<<< HEAD
 getrandom_02 = { package = "getrandom", version = "0.2", features = ["js"] }
 getrandom_03 = { package = "getrandom", version = "0.3", features = ["wasm_js"] }
-liblzma = { version = "0.3.4", features = ["wasm"] }
-=======
-getrandom = { version = "0.2", features = ["js"] }
 liblzma = { version = "0.3.6", features = ["wasm"] }
->>>>>>> fd9fce7d
 zstd = { version = "0.13.2", features = ["wasm"] }
 
 [target.'cfg(not(target_os = "emscripten"))'.dependencies]
