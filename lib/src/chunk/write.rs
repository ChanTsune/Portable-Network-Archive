--- conflicted
+++ resolved
@@ -1,13 +1,8 @@
-<<<<<<< HEAD
-use crate::chunk::Chunk;
-use std::io::{self, Write};
-=======
 use crate::chunk::{Chunk, ChunkType};
 use std::{
     io::{self, Write},
     mem,
 };
->>>>>>> b88a1eb1
 
 pub(crate) struct ChunkWriter<W> {
     w: W,
@@ -29,13 +24,7 @@
 }
 
 impl<W: Write> ChunkWriter<W> {
-<<<<<<< HEAD
-    pub(crate) fn write_chunk(&mut self, chunk: impl Chunk) -> io::Result<()> {
-=======
-    pub(crate) fn write_chunk(&mut self, type_: ChunkType, data: &[u8]) -> io::Result<usize> {
-        let chunk = (type_, data);
-
->>>>>>> b88a1eb1
+    pub(crate) fn write_chunk(&mut self, chunk: impl Chunk) -> io::Result<usize> {
         // write length
         let length = chunk.length();
         self.w.write_all(&length.to_be_bytes())?;
@@ -60,13 +49,7 @@
     #[test]
     fn write_aend_chunk() {
         let mut chunk_writer = ChunkWriter::from(Vec::new());
-<<<<<<< HEAD
-        chunk_writer
-            .write_chunk((ChunkType::AEND, [].as_slice()))
-            .unwrap();
-=======
-        assert_eq!(chunk_writer.write_chunk(ChunkType::AEND, &[]).unwrap(), 12);
->>>>>>> b88a1eb1
+        assert_eq!(chunk_writer.write_chunk((ChunkType::AEND, &[])).unwrap(), 12);
         assert_eq!(
             chunk_writer.into_inner(),
             [0, 0, 0, 0, 65, 69, 78, 68, 107, 246, 72, 109]
@@ -76,19 +59,13 @@
     #[test]
     fn write_fdat_chunk() {
         let mut chunk_writer = ChunkWriter::from(Vec::new());
-<<<<<<< HEAD
-        chunk_writer
-            .write_chunk((ChunkType::FDAT, "text data".as_bytes()))
-            .unwrap();
-=======
         assert_eq!(
             chunk_writer
-                .write_chunk(ChunkType::FDAT, "text data".as_bytes())
+                .write_chunk((ChunkType::FDAT, "text data".as_bytes()))
                 .unwrap(),
             21,
         );
 
->>>>>>> b88a1eb1
         assert_eq!(
             chunk_writer.into_inner(),
             [
