--- conflicted
+++ resolved
@@ -199,7 +199,6 @@
 impl<'r, R: Read> Iterator for Entries<'r, R> {
     type Item = io::Result<EntryContainer>;
 
-<<<<<<< HEAD
     #[inline]
     fn next(&mut self) -> Option<Self::Item> {
         self.reader.read_entry().transpose()
@@ -213,10 +212,8 @@
 }
 
 impl<'r, R: Read> EntriesIterator<'r, R> {
-    fn new_with_password(reader: &'r mut Archive<R>, password: Option<String>) -> Self {
-=======
+    #[inline]
     fn new_with_password<S: Into<String>>(reader: &'r mut Archive<R>, password: Option<S>) -> Self {
->>>>>>> 20fd97ea
         Self {
             reader,
             password: Some(password.map(Into::into)),
