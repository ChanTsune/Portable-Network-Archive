use crate::archive::{item::Item, Compression, Encryption, PNA_HEADER};
use crate::chunk::{self, from_chunk_data_fhed, ChunkReader};
use crate::cipher::{DecryptCbcAes256Reader, DecryptCbcCamellia256Reader};
use crate::hash::verify_password;
use std::io::{self, Cursor, Read, Seek};
use std::sync::Mutex;

#[derive(Default)]
pub struct Decoder;

impl Decoder {
    pub fn new() -> Self {
        Self
    }

    pub fn read_header<R: Read + Seek>(&self, mut reader: R) -> io::Result<ArchiveReader<R>> {
        let mut header = [0u8; PNA_HEADER.len()];
        reader.read_exact(&mut header)?;
        if &header != PNA_HEADER {
            return Err(io::Error::new(
                io::ErrorKind::InvalidData,
                String::from("not pna format"),
            ));
        }
        let mut chunk_reader = ChunkReader::from(reader);
        // Read `AHED` chunk
        let (_, _) = chunk_reader.read_chunk()?;
        Ok(ArchiveReader { r: chunk_reader })
    }
}

pub struct ArchiveReader<R> {
    r: ChunkReader<R>,
}

impl<R: Read> ArchiveReader<R> {
    pub fn read(&mut self, password: Option<&str>) -> io::Result<Option<Item>> {
        let mut all_data: Vec<u8> = vec![];
        let mut info = None;
        let mut phsf = None;
        loop {
            let (chunk_type, mut raw_data) = self.r.read_chunk()?;
            match chunk_type {
                chunk::FEND => break,
                chunk::FHED => {
                    info = Some(from_chunk_data_fhed(&raw_data)?);
                }
                chunk::PHSF => {
                    phsf = Some(
                        String::from_utf8(raw_data)
                            .map_err(|e| io::Error::new(io::ErrorKind::InvalidData, e))?,
                    );
                }
                chunk::AEND => return Ok(None),
                chunk::FDAT => all_data.append(&mut raw_data),
                _ => continue,
            }
        }
        let info = info.ok_or_else(|| {
            io::Error::new(
                io::ErrorKind::InvalidData,
                String::from("FHED chunk not found"),
            )
        })?;
        if info.major != 0 || info.minor != 0 {
            return Err(io::Error::new(
                io::ErrorKind::Unsupported,
                format!(
                    "item version {}.{} is not supported.",
                    info.major, info.minor
                ),
            ));
        }
        let all_data: Box<dyn Read> = match info.encryption {
            Encryption::No => Box::new(Cursor::new(all_data)),
            Encryption::Aes | Encryption::Camellia => {
                let s = phsf.ok_or_else(|| {
                    io::Error::new(
                        io::ErrorKind::InvalidData,
                        String::from("Item is encrypted, but `PHSF` chunk not found"),
                    )
                })?;
                let phsf = verify_password(
                    &s,
                    password.ok_or_else(|| {
                        io::Error::new(
                            io::ErrorKind::InvalidInput,
                            String::from("Item is encrypted, but password was not provided"),
                        )
                    })?,
                );
                if let Encryption::Aes = info.encryption {
                    Box::new(DecryptCbcAes256Reader::new(
                        Cursor::new(all_data),
                        phsf.hash.unwrap().as_bytes(),
                    )?)
                } else {
                    Box::new(DecryptCbcCamellia256Reader::new(
                        Cursor::new(all_data),
                        phsf.hash.unwrap().as_bytes(),
                    )?)
                }
            }
        };
<<<<<<< HEAD
        let reader: Box<dyn Read + Sync + Send> = match info.compression {
            Compression::No => Box::new(Cursor::new(all_data)),
            Compression::Deflate => {
                Box::new(flate2::read::DeflateDecoder::new(Cursor::new(all_data)))
            }
            Compression::ZStandard => {
                Box::new(MutexRead::new(zstd::Decoder::new(Cursor::new(all_data))?))
            }
            Compression::XZ => Box::new(xz2::read::XzDecoder::new(Cursor::new(all_data))),
=======
        let reader: Box<dyn Read> = match info.compression {
            Compression::No => all_data,
            Compression::Deflate => Box::new(flate2::read::DeflateDecoder::new(all_data)),
            Compression::ZStandard => Box::new(zstd::Decoder::new(all_data)?),
            Compression::XZ => Box::new(xz2::read::XzDecoder::new(all_data)),
>>>>>>> 1400d189
        };
        Ok(Some(Item { info, reader }))
    }
}

// NOTE: zstd crate not support Sync + Send trait
struct MutexRead<R: Read>(Mutex<R>);

impl<R: Read> MutexRead<R> {
    fn new(reader: R) -> Self {
        Self(Mutex::new(reader))
    }
}

impl<R: Read> Read for MutexRead<R> {
    fn read(&mut self, buf: &mut [u8]) -> io::Result<usize> {
        let reader = self.0.get_mut().unwrap();
        reader.read(buf)
    }
}

#[cfg(test)]
mod tests {
    use super::Decoder;
    use std::io::Cursor;

    #[test]
    fn decode() {
        let file_bytes = include_bytes!("../../../resources/empty_archive.pna");
        let reader = Cursor::new(file_bytes);
        let decoder = Decoder::new();
        let mut reader = decoder.read_header(reader).unwrap();
        reader.read(None).unwrap();
    }
}<|MERGE_RESOLUTION|>--- conflicted
+++ resolved
@@ -102,23 +102,15 @@
                 }
             }
         };
-<<<<<<< HEAD
         let reader: Box<dyn Read + Sync + Send> = match info.compression {
-            Compression::No => Box::new(Cursor::new(all_data)),
+            Compression::No => all_data,
             Compression::Deflate => {
-                Box::new(flate2::read::DeflateDecoder::new(Cursor::new(all_data)))
+                Box::new(flate2::read::DeflateDecoder::new(all_data))
             }
             Compression::ZStandard => {
-                Box::new(MutexRead::new(zstd::Decoder::new(Cursor::new(all_data))?))
+                Box::new(MutexRead::new(zstd::Decoder::new(all_data)?))
             }
-            Compression::XZ => Box::new(xz2::read::XzDecoder::new(Cursor::new(all_data))),
-=======
-        let reader: Box<dyn Read> = match info.compression {
-            Compression::No => all_data,
-            Compression::Deflate => Box::new(flate2::read::DeflateDecoder::new(all_data)),
-            Compression::ZStandard => Box::new(zstd::Decoder::new(all_data)?),
             Compression::XZ => Box::new(xz2::read::XzDecoder::new(all_data)),
->>>>>>> 1400d189
         };
         Ok(Some(Item { info, reader }))
     }
