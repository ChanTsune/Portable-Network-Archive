use crate::{
    archive::{ArchiveHeader, Entry, PNA_HEADER},
    chunk::{ChunkType, ChunkWriter},
};
use std::io::{self, Write};

pub struct ArchiveWriter<W: Write> {
    w: W,
    archive_number: u32,
}

impl<W: Write> ArchiveWriter<W> {
    pub fn write_header(write: W) -> io::Result<Self> {
        Self::write_header_with_archive_number(write, 0)
    }

    fn write_header_with_archive_number(mut write: W, archive_number: u32) -> io::Result<Self> {
        write.write_all(PNA_HEADER)?;
        let mut chunk_writer = ChunkWriter::from(write);
        chunk_writer.write_chunk((
            ChunkType::AHED,
<<<<<<< HEAD
            create_chunk_data_ahed(0, 0, archive_number).as_slice(),
        ))?;
=======
            &ArchiveHeader::new(0, 0, archive_number).to_bytes(),
        )?;
>>>>>>> b88a1eb1
        Ok(Self {
            w: chunk_writer.into_inner(),
            archive_number,
        })
    }

    pub fn add_entry(&mut self, entry: impl Entry) -> io::Result<usize> {
        let bytes = entry.into_bytes();
        self.w.write_all(&bytes)?;
        Ok(bytes.len())
    }

    fn add_next_archive_marker(&mut self) -> io::Result<usize> {
        let mut chunk_writer = ChunkWriter::from(&mut self.w);
        chunk_writer.write_chunk((ChunkType::ANXT, [].as_slice()))
    }

    pub fn split_to_next_archive<OW: Write>(mut self, writer: OW) -> io::Result<ArchiveWriter<OW>> {
        let next_archive_number = self.archive_number + 1;
        self.add_next_archive_marker()?;
        self.finalize()?;
        ArchiveWriter::write_header_with_archive_number(writer, next_archive_number)
    }

    pub fn finalize(mut self) -> io::Result<W> {
        let mut chunk_writer = ChunkWriter::from(&mut self.w);
        chunk_writer.write_chunk((ChunkType::AEND, [].as_slice()))?;
        Ok(self.w)
    }
}

#[cfg(test)]
mod tests {
    use super::*;

    #[test]
    fn encode() {
        let writer = ArchiveWriter::write_header(Vec::new()).expect("failed to write header");
        let file = writer.finalize().expect("failed to finalize");
        let expected = include_bytes!("../../../resources/test/empty.pna");
        assert_eq!(file.as_slice(), expected.as_slice());
    }
}<|MERGE_RESOLUTION|>--- conflicted
+++ resolved
@@ -19,13 +19,8 @@
         let mut chunk_writer = ChunkWriter::from(write);
         chunk_writer.write_chunk((
             ChunkType::AHED,
-<<<<<<< HEAD
-            create_chunk_data_ahed(0, 0, archive_number).as_slice(),
+            &ArchiveHeader::new(0, 0, archive_number).to_bytes(),
         ))?;
-=======
-            &ArchiveHeader::new(0, 0, archive_number).to_bytes(),
-        )?;
->>>>>>> b88a1eb1
         Ok(Self {
             w: chunk_writer.into_inner(),
             archive_number,
