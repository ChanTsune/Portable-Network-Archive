--- conflicted
+++ resolved
@@ -13,88 +13,6 @@
 use xz2::write::XzEncoder;
 use zstd::stream::write::Encoder as ZstdEncoder;
 
-<<<<<<< HEAD
-pub(crate) struct EntryWriter<W: Write> {
-    w: W,
-    options: WriteOption,
-    buf: Vec<u8>,
-}
-
-impl<W: Write> EntryWriter<W> {
-    pub(crate) fn new_file_with(w: W, name: EntryName, options: WriteOption) -> io::Result<Self> {
-        let mut chunk_writer = ChunkWriter::from(w);
-        chunk_writer.write_chunk((
-            ChunkType::FHED,
-            EntryHeader::new(
-                DataKind::File,
-                options.compression,
-                options.encryption,
-                options.cipher_mode,
-                name,
-            )
-            .to_bytes(),
-        ))?;
-        Ok(Self {
-            w: chunk_writer.into_inner(),
-            options,
-            buf: Vec::new(),
-        })
-    }
-
-    /// Add creation timestamp for this entry.
-    #[inline]
-    pub(crate) fn add_creation_timestamp(&mut self, since_unix_epoch: Duration) -> io::Result<()> {
-        self.add_timestamp(ChunkType::cTIM, since_unix_epoch)
-    }
-
-    /// Add last modified timestamp for this entry.
-    #[inline]
-    pub(crate) fn add_modified_timestamp(&mut self, since_unix_epoch: Duration) -> io::Result<()> {
-        self.add_timestamp(ChunkType::mTIM, since_unix_epoch)
-    }
-
-    fn add_timestamp(&mut self, chunk: ChunkType, since_unix_epoch: Duration) -> io::Result<()> {
-        let mut chunk_writer = ChunkWriter::from(&mut self.w);
-        chunk_writer.write_chunk((chunk, since_unix_epoch.as_secs().to_be_bytes().as_slice()))
-    }
-
-    /// Add a owner, group, and permissions for this entry.
-    pub(crate) fn add_permission(&mut self, permission: Permission) -> io::Result<()> {
-        let mut chunk_writer = ChunkWriter::from(&mut self.w);
-        chunk_writer.write_chunk((ChunkType::fPRM, permission.to_bytes()))
-    }
-
-    pub(crate) fn finish(mut self) -> io::Result<W> {
-        let (phsf, data) = {
-            let (mut writer, phsf) = writer_and_hash(Vec::new(), &self.options)?;
-            writer.write_all(&self.buf)?;
-            (phsf, writer.try_into_inner()?.try_into_inner()?)
-        };
-
-        let mut chunk_writer = ChunkWriter::from(&mut self.w);
-
-        if let Some(phsf) = phsf {
-            chunk_writer.write_chunk((ChunkType::PHSF, phsf.as_bytes()))?;
-        }
-        chunk_writer.write_chunk((ChunkType::FDAT, data))?;
-
-        chunk_writer.write_chunk((ChunkType::FEND, [].as_slice()))?;
-        Ok(self.w)
-    }
-}
-
-impl<W: Write> Write for EntryWriter<W> {
-    fn write(&mut self, buf: &[u8]) -> io::Result<usize> {
-        self.buf.write(buf)
-    }
-
-    fn flush(&mut self) -> io::Result<()> {
-        Ok(())
-    }
-}
-
-=======
->>>>>>> b88a1eb1
 fn hash<'s, 'p: 's>(
     encryption_algorithm: Encryption,
     hash_algorithm: HashAlgorithm,
